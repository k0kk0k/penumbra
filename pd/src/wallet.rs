--- conflicted
+++ resolved
@@ -56,21 +56,6 @@
             "starting compact_block_range response"
         );
 
-<<<<<<< HEAD
-        let state = self.state.clone();
-        
-        tokio::spawn(async move {
-
-            let block = state.compact_block_range(start_height.into(), end_height.into()).await;
-            
-            tracing::info!("sending block response: {:?}", block);
-
-            tx.send(block.map_err(|_| tonic::Status::unavailable("database error")))
-                .await
-                .unwrap();
-
-        });
-=======
         let state = self.clone();
         let (tx, rx) = mpsc::channel(100);
         tokio::spawn(
@@ -85,7 +70,6 @@
             }
             .instrument(Span::current()),
         );
->>>>>>> 9c4cfb2b
 
         Ok(tonic::Response::new(Self::CompactBlockRangeStream::new(rx)))
     }
